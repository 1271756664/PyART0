environment:

  global:
    # SDK v7.0 MSVC Express 2008's SetEnv.cmd script will fail if the
    # /E:ON and /V:ON options are not enabled in the batch script intepreter
    # See: http://stackoverflow.com/a/13751649/163740
    CMD_IN_ENV: "cmd /E:ON /V:ON /C .\\continuous_integration\\appveyor\\run_with_env.cmd"

  matrix:
    - PYTHON_VERSION: "2.7"
      PYTHON_ARCH: "64"

# Test only two environments to speed up CI time
#      PYTHON_VERSION: "3.4"
#      PYTHON_ARCH: "32"

#      PYTHON_VERSION: "2.7"
#      PYTHON_ARCH: "64"

    - PYTHON_VERSION: "3.5"
      PYTHON_ARCH: "64"

install:
  # Use the pre-installed Miniconda for the desired arch
  - ps: if($env:PYTHON_ARCH -eq '32') {
          $env:path="C:\Miniconda;C:\Miniconda\Scripts;C:Miniconda\Library\bin;$($env:path)"
        }
        else {
          $env:path="C:\Miniconda-x64;C:\Miniconda-x64\Scripts;C:Miniconda-x64\Library\bin;$($env:path)"
        }

  # DEBUGGING
  #- "SET PATH"
  #- "python --version"
  #- "python -c \"import struct; print(struct.calcsize('P') * 8)\""
  #- "conda info"
  #- "conda list"

  # Create and activate a conda environment with the desired Python version
  - "conda update --yes --quiet conda"
  - "conda create --yes --quiet -n matrix_env python=%PYTHON_VERSION%"
  - "activate matrix_env"

  # Install Py-ART dependecies
<<<<<<< HEAD
  - "conda install -y -q numpy scipy matplotlib netcdf4 pytest pytest-cov cython"
  - "if \"%PYTHON_VERSION%\"==\"2.7\" (conda install -y -q basemap)"
=======
  - "conda install -y -q -c conda-forge numpy scipy matplotlib netcdf4 pytest pytest-cov cython"
  - "if \"%PYTHON_VERSION%\"==\"2.7\" (conda install -y -q -c conda-forge basemap)"
>>>>>>> ae2d9462

  # Check that we have the expected version and architecture for Python
  # in the conda environment
  - "python --version"
  - "python -c \"import struct; print(struct.calcsize('P') * 8)\""
  - "conda list"

  # build Py-ART
  - "%CMD_IN_ENV% pip install -e ."

build: false

test_script:
  # run the unit tests
  - "if \"%PYTHON_VERSION%\"==\"2.7\" (pytest -v --cov pyart --ignore pyart/util)"
  - "if \"%PYTHON_VERSION%\"==\"3.5\" (pytest -v --cov pyart)"<|MERGE_RESOLUTION|>--- conflicted
+++ resolved
@@ -42,13 +42,8 @@
   - "activate matrix_env"
 
   # Install Py-ART dependecies
-<<<<<<< HEAD
-  - "conda install -y -q numpy scipy matplotlib netcdf4 pytest pytest-cov cython"
-  - "if \"%PYTHON_VERSION%\"==\"2.7\" (conda install -y -q basemap)"
-=======
   - "conda install -y -q -c conda-forge numpy scipy matplotlib netcdf4 pytest pytest-cov cython"
   - "if \"%PYTHON_VERSION%\"==\"2.7\" (conda install -y -q -c conda-forge basemap)"
->>>>>>> ae2d9462
 
   # Check that we have the expected version and architecture for Python
   # in the conda environment
